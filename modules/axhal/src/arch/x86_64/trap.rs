use page_table_entry::MappingFlags;
use x86::{controlregs::cr2, irq::*};
use x86_64::structures::idt::PageFaultErrorCode;

use super::context::TrapFrame;

core::arch::global_asm!(include_str!("trap.S"));

#[cfg(feature = "uspace")]
const LEGACY_SYSCALL_VECTOR: u8 = 0x80;

const IRQ_VECTOR_START: u8 = 0x20;
const IRQ_VECTOR_END: u8 = 0xff;

fn handle_page_fault(tf: &TrapFrame) {
    let access_flags = err_code_to_flags(tf.error_code)
        .unwrap_or_else(|e| panic!("Invalid #PF error code: {:#x}", e));
    let vaddr = va!(unsafe { cr2() });
    if !handle_trap!(PAGE_FAULT, vaddr, access_flags, tf.is_user()) {
        panic!(
            "Unhandled {} #PF @ {:#x}, fault_vaddr={:#x}, error_code={:#x} ({:?}):\n{:#x?}",
            if tf.is_user() { "user" } else { "kernel" },
            tf.rip,
            vaddr,
            tf.error_code,
            access_flags,
            tf,
        );
    }
}

#[unsafe(no_mangle)]
fn x86_trap_handler(tf: &mut TrapFrame) {
    #[cfg(feature = "uspace")]
    super::tls::switch_to_kernel_fs_base(tf);
    match tf.vector as u8 {
        PAGE_FAULT_VECTOR => handle_page_fault(tf),
        BREAKPOINT_VECTOR => debug!("#BP @ {:#x} ", tf.rip),
        GENERAL_PROTECTION_FAULT_VECTOR => {
            panic!(
                "#GP @ {:#x}, error_code={:#x}:\n{:#x?}",
                tf.rip, tf.error_code, tf
            );
        }
        #[cfg(feature = "uspace")]
<<<<<<< HEAD
        LEGACY_SYSCALL_VECTOR => {
            super::syscall::x86_syscall_handler(tf);
            // x86_syscall_handler calls post_trap_callback internally
            return;
        }
=======
        LEGACY_SYSCALL_VECTOR => super::syscall::handle_syscall(tf),
>>>>>>> b8434b45
        IRQ_VECTOR_START..=IRQ_VECTOR_END => {
            handle_trap!(IRQ, tf.vector as _);
        }
        _ => {
            panic!(
                "Unhandled exception {} ({}, error_code={:#x}) @ {:#x}:\n{:#x?}",
                tf.vector,
                vec_to_str(tf.vector),
                tf.error_code,
                tf.rip,
                tf
            );
        }
    }
<<<<<<< HEAD
    crate::trap::post_trap_callback(tf, tf.is_user());
=======
    #[cfg(feature = "uspace")]
    super::tls::switch_to_user_fs_base(tf);
>>>>>>> b8434b45
}

fn vec_to_str(vec: u64) -> &'static str {
    if vec < 32 {
        EXCEPTIONS[vec as usize].mnemonic
    } else {
        "Unknown"
    }
}

fn err_code_to_flags(err_code: u64) -> Result<MappingFlags, u64> {
    let code = PageFaultErrorCode::from_bits_truncate(err_code);
    let reserved_bits = (PageFaultErrorCode::CAUSED_BY_WRITE
        | PageFaultErrorCode::USER_MODE
        | PageFaultErrorCode::INSTRUCTION_FETCH)
        .complement();
    if code.intersects(reserved_bits) {
        Err(err_code)
    } else {
        let mut flags = MappingFlags::empty();
        if code.contains(PageFaultErrorCode::CAUSED_BY_WRITE) {
            flags |= MappingFlags::WRITE;
        } else {
            flags |= MappingFlags::READ;
        }
        if code.contains(PageFaultErrorCode::USER_MODE) {
            flags |= MappingFlags::USER;
        }
        if code.contains(PageFaultErrorCode::INSTRUCTION_FETCH) {
            flags |= MappingFlags::EXECUTE;
        }
        Ok(flags)
    }
}<|MERGE_RESOLUTION|>--- conflicted
+++ resolved
@@ -43,15 +43,11 @@
             );
         }
         #[cfg(feature = "uspace")]
-<<<<<<< HEAD
         LEGACY_SYSCALL_VECTOR => {
-            super::syscall::x86_syscall_handler(tf);
+            super::syscall::handle_syscall(tf);
             // x86_syscall_handler calls post_trap_callback internally
             return;
         }
-=======
-        LEGACY_SYSCALL_VECTOR => super::syscall::handle_syscall(tf),
->>>>>>> b8434b45
         IRQ_VECTOR_START..=IRQ_VECTOR_END => {
             handle_trap!(IRQ, tf.vector as _);
         }
@@ -66,12 +62,9 @@
             );
         }
     }
-<<<<<<< HEAD
-    crate::trap::post_trap_callback(tf, tf.is_user());
-=======
     #[cfg(feature = "uspace")]
     super::tls::switch_to_user_fs_base(tf);
->>>>>>> b8434b45
+    crate::trap::post_trap_callback(tf, tf.is_user());
 }
 
 fn vec_to_str(vec: u64) -> &'static str {
